--- conflicted
+++ resolved
@@ -1,10 +1,6 @@
 import { useState, useCallback, useEffect } from 'react';
 import { PointDef, EntryValue, EquipmentOption } from '../pages/siteConfig/types/schema';
 import { buildInitialPointState } from '../pages/siteConfig/utils/initialState';
-<<<<<<< HEAD
-import { readPoint, writePoint, invokeCommand } from '../api';
-import { useEquipmentMappings } from './useEquipmentMappings';
-=======
 import {
   sendCGICommandToGateway,
   PointValue,
@@ -12,7 +8,7 @@
   buildWritePayload,
   buildInvokePayload,
 } from '../api';
->>>>>>> 68ad2b38
+import { useEquipmentMappings } from './useEquipmentMappings';
 
 /**
  * Custom hook for managing PointCard form state with API integration.
@@ -50,9 +46,13 @@
         setIsLoading(true);
         setError(null);
 
+        // Look up the gateway for this equipment
+        const equipmentSn = equipment.thingId.SN;
+        const gatewaySn = getGatewaySn(equipmentSn) || 'GW001234567890';
+
         const payload = buildReadPayload(point, equipment.id);
         const response = await sendCGICommandToGateway({
-          gatewaySn: 'GW001234567890', // TODO: Get from equipment-to-gateway mapping
+          gatewaySn,
           payload,
         });
 
@@ -76,7 +76,7 @@
     };
 
     fetchInitialValue();
-  }, [point, equipment.id]);
+  }, [point, equipment.id, equipment.thingId.SN, getGatewaySn]);
 
   /**
    * Handle field value changes
@@ -93,24 +93,13 @@
       setIsLoading(true);
       setError(null);
 
-<<<<<<< HEAD
       // Look up the gateway for this equipment
       const equipmentSn = equipment.thingId.SN;
-      const gatewaySn = getGatewaySn(equipmentSn);
-
-      const response = await readPoint({
-        pointId: point.command_id,
-        equipmentId: equipment.id,
-      });
-
-      if (response.value.success) {
-        setFormState(response.value.entries);
-        setLastRead(response.value.lastRead);
-        return { success: true, payload: response.payload, gatewaySn };
-=======
+      const gatewaySn = getGatewaySn(equipmentSn) || 'GW001234567890';
+
       const payload = buildReadPayload(point, equipment.id);
       const response = await sendCGICommandToGateway({
-        gatewaySn: 'GW001234567890', // TODO: Get from equipment-to-gateway mapping
+        gatewaySn,
         payload,
       });
 
@@ -119,12 +108,11 @@
         if (pointValue.success) {
           setFormState(pointValue.entries);
           setLastRead(pointValue.lastRead);
-          return { success: true, payload };
+          return { success: true, payload, gatewaySn };
         } else {
           setError(pointValue.error || 'Failed to read point');
           return { success: false, error: pointValue.error };
         }
->>>>>>> 68ad2b38
       } else {
         setError(response.error || 'Failed to read point');
         return { success: false, error: response.error };
@@ -136,11 +124,7 @@
     } finally {
       setIsLoading(false);
     }
-<<<<<<< HEAD
-  }, [point.command_id, equipment.id, equipment.thingId.SN, getGatewaySn]);
-=======
-  }, [point, equipment.id]);
->>>>>>> 68ad2b38
+  }, [point, equipment.id, equipment.thingId.SN, getGatewaySn]);
 
   /**
    * Handle set button - write current values to device
@@ -186,20 +170,13 @@
         }
       });
 
-<<<<<<< HEAD
       // Look up the gateway for this equipment
-      const gatewaySn = getGatewaySn(equipmentSn);
-
-      const response = await writePoint({
-        pointId: point.command_id,
-        equipmentId: equipment.id,
-        values: normalizedValues,
-=======
+      const gatewaySn = getGatewaySn(equipmentSn) || 'GW001234567890';
+
       const payload = buildWritePayload(point, equipment.id, normalizedValues);
       const response = await sendCGICommandToGateway({
-        gatewaySn: 'GW001234567890', // TODO: Get from equipment-to-gateway mapping
+        gatewaySn,
         payload,
->>>>>>> 68ad2b38
       });
 
       if (response.success) {
@@ -211,11 +188,7 @@
             setLastRead(pointValue.lastRead);
           }
         }
-<<<<<<< HEAD
-        return { success: true, payload: response.payload, gatewaySn };
-=======
-        return { success: true, payload };
->>>>>>> 68ad2b38
+        return { success: true, payload, gatewaySn };
       } else {
         setError(response.error || 'Failed to write point');
         return { success: false, error: response.error };
@@ -227,11 +200,7 @@
     } finally {
       setIsLoading(false);
     }
-<<<<<<< HEAD
-  }, [point.command_id, point.entries, point.protocol, equipment.id, equipment.thingId.SN, formState, isPrimary, getGatewaySn]);
-=======
-  }, [point, equipment.id, formState]);
->>>>>>> 68ad2b38
+  }, [point.entries, point.protocol, equipment.id, equipment.thingId.SN, formState, isPrimary, getGatewaySn]);
 
   /**
    * Handle invoke button - execute a service/command
@@ -243,7 +212,7 @@
 
       // Look up the gateway for this equipment
       const equipmentSn = equipment.thingId.SN;
-      const gatewaySn = getGatewaySn(equipmentSn);
+      const gatewaySn = getGatewaySn(equipmentSn) || 'GW001234567890';
 
       // Normalize enum values: convert friendly meanings back to semantic meanings
       const normalizedParameters: Record<string, any> = { ...formState };
@@ -272,16 +241,12 @@
 
       const payload = buildInvokePayload(point, equipment.id, normalizedParameters);
       const response = await sendCGICommandToGateway({
-        gatewaySn: 'GW001234567890', // TODO: Get from equipment-to-gateway mapping
+        gatewaySn,
         payload,
       });
 
       if (response.success) {
-<<<<<<< HEAD
-        return { success: true, payload: response.payload, result: response.result, gatewaySn };
-=======
-        return { success: true, payload, result: response.data };
->>>>>>> 68ad2b38
+        return { success: true, payload, result: response.data, gatewaySn };
       } else {
         setError(response.error || 'Failed to invoke command');
         return { success: false, error: response.error };
@@ -293,11 +258,7 @@
     } finally {
       setIsLoading(false);
     }
-<<<<<<< HEAD
-  }, [point.command_id, point.entries, equipment.id, equipment.thingId.SN, formState, getGatewaySn]);
-=======
-  }, [point, equipment.id, formState]);
->>>>>>> 68ad2b38
+  }, [point.entries, equipment.id, equipment.thingId.SN, formState, getGatewaySn]);
 
   return {
     formState,
